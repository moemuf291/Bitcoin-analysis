--- conflicted
+++ resolved
@@ -134,14 +134,10 @@
             
             # Check inputs
             for vin in tx.get('vin', []):
-<<<<<<< HEAD
-                prevout = vin.get('prevout')
-                if prevout and prevout.get('scriptpubkey_address') == address:
-                    amount_out += prevout['value']
-=======
-                if vin and vin.get('prevout', {}).get('scriptpubkey_address') == address:
-                    amount_out += vin['prevout']['value']
->>>>>>> 5c02e84c
+                if vin:
+                    prevout = vin.get('prevout')
+                    if prevout and prevout.get('scriptpubkey_address') == address:
+                        amount_out += prevout['value']
             
             # Check outputs
             for vout in tx.get('vout', []):
@@ -330,14 +326,10 @@
                     amount_out = 0
                     
                     for vin in tx.get('vin', []):
-<<<<<<< HEAD
-                        prevout = vin.get('prevout')
-                        if prevout and prevout.get('scriptpubkey_address') == address:
-                            amount_out += prevout['value']
-=======
-                        if vin and vin.get('prevout', {}).get('scriptpubkey_address') == address:
-                            amount_out += vin['prevout']['value']
->>>>>>> 5c02e84c
+                        if vin:
+                            prevout = vin.get('prevout')
+                            if prevout and prevout.get('scriptpubkey_address') == address:
+                                amount_out += prevout['value']
                     
                     for vout in tx.get('vout', []):
                         if vout and vout.get('scriptpubkey_address') == address:
